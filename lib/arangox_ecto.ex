--- conflicted
+++ resolved
@@ -141,12 +141,8 @@
   def api_query(repo, function, args \\ []) do
     conn = gen_conn_from_repo(repo)
 
-<<<<<<< HEAD
-    if function in @allowed_arangox_funcs and function in Keyword.keys(Arangox.__info__(:functions)) do
-=======
     if function in @allowed_arangox_funcs and
          function in Keyword.keys(Arangox.__info__(:functions)) do
->>>>>>> 17efaf8f
       apply(Arangox, function, [conn | args])
     else
       raise ArgumentError, "Invalid function passed to `Arangox` module"
